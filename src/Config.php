<?php
/**
 * Zend Framework (http://framework.zend.com/)
 *
 * @link      http://github.com/zendframework/zf2 for the canonical source repository
 * @copyright Copyright (c) 2005-2016 Zend Technologies USA Inc. (http://www.zend.com)
 * @license   http://framework.zend.com/license/new-bsd New BSD License
 */

namespace Zend\Di;

/**
 * Provides a DI configuration from an array
 *
 * This configures the instanciation process of the dependency injector
 *
 * **Example:**
 * ```php
 * return [
 *     // This section provides global type preferences
 *     // Those are visited if a specific instance has no preference definions
 *     'preferences' => [
 *         // The key is the requested class or interface name, the values are
 *         // the types the dependency injector should prefer
 *         Some\Interface::class => Some\Preference::class
 *     ],
 *     // This configures the instanciation of specific types
 *     // Types may also be purely virtual by defining the aliasOf key.
 *     'types' => [
 *         My\Class::class => [
 *              'preferences' => [
 *                  // this superseds the global type preferences
 *                  // when My\Class is instanciated
 *                  Some\Interface::class => 'My.SpecificAlias'
 *              ],
 *
 *              // Instanciation paramters. These will only be used for
 *              // the instantiator (i.e. the constructor)
 *              'parameters' => [
 *                  'foo' => My\FooImpl::class, // Use the given type to provide the injection (depends on definition)
 *                  'bar' => '*' // Use the type preferences
 *              ],
 *         ],
 *
 *         'My.Alias' => [
 *             // typeOf defines virtual classes which can be used as type perferences or for
 *             // newInstance calls. They allow providing a different configs for a class
 *             'typeOf' => Some\Class::class,
 *             'preferences' => [
 *                  Foo::class => Bar::class
 *             ]
 *         ]
 *     ]
 * ];
 * ```
 *
 * ## Notes on Injections
 *
 * Named arguments and Automatic type lookups will only work for Methods that are known to the dependency injector
 * through its definitions. Injections for unknown methods do not perform type lookups on its own.
 *
 * A value injection without any lookups can be forced by providing a Resolver\ValueInjection instance.
 *
 * To force a service/class instance provide a Resolver\TypeInjection instance. For classes known from
 * the definitions, a type preference might be the better approach
 *
 * @see Zend\Di\Resolver\ValueInjection A container to force injection of a value
 * @see Zend\Di\Resolver\TypeInjection  A container to force looking up a specific type instance for injection
 */
class Config implements ConfigInterface
{
    /**
     * @var array
     */
    protected $preferences = [];

    /**
     * @var array
     */
    protected $types = [];

    /**
     * Construct from option array
     *
     * Utilizes the given options array or traversable.
     *
     * @param  array|\ArrayAccess   $options    The options array. Traversables
     *                                          will be converted to an array
     *                                          internally
     * @throws Exception\InvalidArgumentException
     */
    public function __construct($options = [])
    {
<<<<<<< HEAD
        if ($options instanceof Traversable) {
            $options = ArrayUtils::iteratorToArray($options);
        }

        if (! is_array($options)) {
=======
        if (! is_array($options) && ! ($options instanceof \ArrayAccess)) {
>>>>>>> caf46ff5
            throw new Exception\InvalidArgumentException(
                'Config data must be of type array or array access'
            );
        }

        $this->preferences = $this->getDataFromArray($options, 'preferences')?: [];
        $this->types = $this->getDataFromArray($options, 'types')?: [];
    }

    /**
     * @param array $data
     * @param string $key
     * @return array|\ArrayAccess|null
     */
    private function getDataFromArray($data, $key)
    {
        if (! isset($data[$key]) || (! is_array($data[$key]) && ! ($data[$key] instanceof \ArrayAccess))) {
            return null;
        }

        return $data[$key];
    }

    /**
     * {@inheritDoc}
     * @see \Zend\Di\ConfigInterface::getClassForAlias()
     */
    public function getClassForAlias(string $name): ?string
    {
        if (isset($this->types[$name]['typeOf'])) {
            return $this->types[$name]['typeOf'];
        }

        return null;
    }

    /**
     * Returns the instanciation paramters for the given type
     *
     * @param   string  $type   The alias or class name
     * @return  array           The configured parameters
     */
    public function getParameters(string $type): array
    {
        if (! isset($this->types[$type]['parameters']) || ! is_array($this->types[$type]['parameters'])) {
            return [];
        }

        return $this->types[$type]['parameters'];
    }

    /**
     * {@inheritDoc}
     * @see \Zend\Di\ConfigInterface::setParameters()
     */
    public function setParameters(string $type, array $params)
    {
        $this->types[$type]['parameters'] = $params;
        return $this;
    }

    /**
     * @param string $type
     * @param string $context
     * @return string|null
     */
    public function getTypePreference(string $type, ?string $context = null): ?string
    {
        if ($context) {
            return $this->getTypePreferenceForClass($type, $context);
        }

        if (! isset($this->preferences[$type])) {
            return null;
        }

        $preference = $this->preferences[$type];
        return ($preference != '') ? (string)$preference : null;
    }

    /**
     * {@inheritDoc}
     * @see \Zend\Di\ConfigInterface::getTypePreferencesForClass()
     */
    private function getTypePreferenceForClass(string $type, ?string $context): ?string
    {
<<<<<<< HEAD
        foreach ($definition as $definitionType => $definitionData) {
            switch ($definitionType) {
                case 'compiler':
                    foreach ($definitionData as $filename) {
                        if (is_readable($filename)) {
                            $di->definitions()->addDefinition(new ArrayDefinition(include $filename), false);
                        }
                    }
                    break;
                case 'runtime':
                    if (isset($definitionData['enabled']) && ! $definitionData['enabled']) {
                        // Remove runtime from definition list if not enabled
                        $definitions = [];
                        foreach ($di->definitions() as $definition) {
                            if (! $definition instanceof RuntimeDefinition) {
                                $definitions[] = $definition;
                            }
                        }
                        $definitionList = new DefinitionList($definitions);
                        $di->setDefinitionList($definitionList);
                    } elseif (isset($definitionData['use_annotations']) && $definitionData['use_annotations']) {
                        /* @var $runtimeDefinition Definition\RuntimeDefinition */
                        $runtimeDefinition = $di
                            ->definitions()
                            ->getDefinitionByType('\Zend\Di\Definition\RuntimeDefinition');
                        $runtimeDefinition->getIntrospectionStrategy()->setUseAnnotations(true);
                    }
                    break;
                case 'class':
                    foreach ($definitionData as $className => $classData) {
                        $classDefinitions = $di
                            ->definitions()
                            ->getDefinitionsByType('Zend\Di\Definition\ClassDefinition');
                        foreach ($classDefinitions as $classDefinition) {
                            if (! $classDefinition->hasClass($className)) {
                                unset($classDefinition);
                            }
                        }
                        if (! isset($classDefinition)) {
                            $classDefinition = new Definition\ClassDefinition($className);
                            $di->definitions()->addDefinition($classDefinition, false);
                        }
                        foreach ($classData as $classDefKey => $classDefData) {
                            switch ($classDefKey) {
                                case 'instantiator':
                                    $classDefinition->setInstantiator($classDefData);
                                    break;
                                case 'supertypes':
                                    $classDefinition->setSupertypes($classDefData);
                                    break;
                                case 'methods':
                                case 'method':
                                    foreach ($classDefData as $methodName => $methodInfo) {
                                        if (isset($methodInfo['required'])) {
                                            $classDefinition->addMethod($methodName, $methodInfo['required']);
                                            unset($methodInfo['required']);
                                        }
                                        foreach ($methodInfo as $paramName => $paramInfo) {
                                            $classDefinition->addMethodParameter($methodName, $paramName, $paramInfo);
                                        }
                                    }
                                    break;
                                default:
                                    $methodName = $classDefKey;
                                    $methodInfo = $classDefData;
                                    if (isset($classDefData['required'])) {
                                        $classDefinition->addMethod($methodName, $methodInfo['required']);
                                        unset($methodInfo['required']);
                                    }
                                    foreach ($methodInfo as $paramName => $paramInfo) {
                                        $classDefinition->addMethodParameter($methodName, $paramName, $paramInfo);
                                    }
                            }
                        }
                    }
            }
=======
        if (! isset($this->types[$context]['preferences'][$type])) {
            return null;
>>>>>>> caf46ff5
        }

        $preference = $this->types[$context]['preferences'][$type];
        return ($preference != '') ? (string)$preference : null;
    }

    /**
     * {@inheritDoc}
     * @see \Zend\Di\ConfigInterface::isAlias()
     */
    public function isAlias(string $name): bool
    {
        return isset($this->types[$name]['typeOf']);
    }

    /**
     * {@inheritDoc}
     * @see \Zend\Di\ConfigInterface::getConfiguredTypeNames()
     */
    public function getConfiguredTypeNames(): array
    {
        return array_keys($this->types);
    }

    /**
     * @param string $type
     * @param string $preference
     * @param string $context
     */
    public function setTypePreference(string $type, string $preference, ?string $context = null): self
    {
        if ($context) {
            $this->types[$context]['preferences'][$type] = $preference;
        } else {
            $this->preferences[$type] = $preference;
        }

        return $this;
    }

    /**
     * @param   string  $name   The name of the alias
     * @param   string  $class  The class name this alias points to
     * @throws  Exception\ClassNotFoundException    When `$class` does not exist
     * @return  self
     */
    public function setAlias(string $name, string $class): self
    {
        if (! class_exists($class) && ! interface_exists($class)) {
            throw new Exception\ClassNotFoundException('Could not find class "' . $class . '"');
        }

        $this->types[$name]['typeOf'] = $class;
        return $this;
    }
}<|MERGE_RESOLUTION|>--- conflicted
+++ resolved
@@ -91,15 +91,7 @@
      */
     public function __construct($options = [])
     {
-<<<<<<< HEAD
-        if ($options instanceof Traversable) {
-            $options = ArrayUtils::iteratorToArray($options);
-        }
-
-        if (! is_array($options)) {
-=======
         if (! is_array($options) && ! ($options instanceof \ArrayAccess)) {
->>>>>>> caf46ff5
             throw new Exception\InvalidArgumentException(
                 'Config data must be of type array or array access'
             );
@@ -186,87 +178,8 @@
      */
     private function getTypePreferenceForClass(string $type, ?string $context): ?string
     {
-<<<<<<< HEAD
-        foreach ($definition as $definitionType => $definitionData) {
-            switch ($definitionType) {
-                case 'compiler':
-                    foreach ($definitionData as $filename) {
-                        if (is_readable($filename)) {
-                            $di->definitions()->addDefinition(new ArrayDefinition(include $filename), false);
-                        }
-                    }
-                    break;
-                case 'runtime':
-                    if (isset($definitionData['enabled']) && ! $definitionData['enabled']) {
-                        // Remove runtime from definition list if not enabled
-                        $definitions = [];
-                        foreach ($di->definitions() as $definition) {
-                            if (! $definition instanceof RuntimeDefinition) {
-                                $definitions[] = $definition;
-                            }
-                        }
-                        $definitionList = new DefinitionList($definitions);
-                        $di->setDefinitionList($definitionList);
-                    } elseif (isset($definitionData['use_annotations']) && $definitionData['use_annotations']) {
-                        /* @var $runtimeDefinition Definition\RuntimeDefinition */
-                        $runtimeDefinition = $di
-                            ->definitions()
-                            ->getDefinitionByType('\Zend\Di\Definition\RuntimeDefinition');
-                        $runtimeDefinition->getIntrospectionStrategy()->setUseAnnotations(true);
-                    }
-                    break;
-                case 'class':
-                    foreach ($definitionData as $className => $classData) {
-                        $classDefinitions = $di
-                            ->definitions()
-                            ->getDefinitionsByType('Zend\Di\Definition\ClassDefinition');
-                        foreach ($classDefinitions as $classDefinition) {
-                            if (! $classDefinition->hasClass($className)) {
-                                unset($classDefinition);
-                            }
-                        }
-                        if (! isset($classDefinition)) {
-                            $classDefinition = new Definition\ClassDefinition($className);
-                            $di->definitions()->addDefinition($classDefinition, false);
-                        }
-                        foreach ($classData as $classDefKey => $classDefData) {
-                            switch ($classDefKey) {
-                                case 'instantiator':
-                                    $classDefinition->setInstantiator($classDefData);
-                                    break;
-                                case 'supertypes':
-                                    $classDefinition->setSupertypes($classDefData);
-                                    break;
-                                case 'methods':
-                                case 'method':
-                                    foreach ($classDefData as $methodName => $methodInfo) {
-                                        if (isset($methodInfo['required'])) {
-                                            $classDefinition->addMethod($methodName, $methodInfo['required']);
-                                            unset($methodInfo['required']);
-                                        }
-                                        foreach ($methodInfo as $paramName => $paramInfo) {
-                                            $classDefinition->addMethodParameter($methodName, $paramName, $paramInfo);
-                                        }
-                                    }
-                                    break;
-                                default:
-                                    $methodName = $classDefKey;
-                                    $methodInfo = $classDefData;
-                                    if (isset($classDefData['required'])) {
-                                        $classDefinition->addMethod($methodName, $methodInfo['required']);
-                                        unset($methodInfo['required']);
-                                    }
-                                    foreach ($methodInfo as $paramName => $paramInfo) {
-                                        $classDefinition->addMethodParameter($methodName, $paramName, $paramInfo);
-                                    }
-                            }
-                        }
-                    }
-            }
-=======
         if (! isset($this->types[$context]['preferences'][$type])) {
             return null;
->>>>>>> caf46ff5
         }
 
         $preference = $this->types[$context]['preferences'][$type];
