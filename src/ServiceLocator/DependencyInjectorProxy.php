--- conflicted
+++ resolved
@@ -36,28 +36,18 @@
      */
     public function get($name, array $params = array())
     {
-<<<<<<< HEAD
-        array_push($this->instanceContext, array('GET', $name));
-        
-        $im = $this->getInstanceManager();
-=======
         $im = $this->instanceManager();
->>>>>>> 1a887c60
 
         if ($params) {
             if (($fastHash = $im->hasSharedInstanceWithParameters($name, $params, true))) {
-                array_pop($this->instanceContext);
                 return $im->getSharedInstanceWithParameters(null, array(), $fastHash);
             }
         } else {
             if ($im->hasSharedInstance($name, $params)) {
-                array_pop($this->instanceContext);
                 return $im->getSharedInstance($name, $params);
             }
         }
-        $instance = $this->newInstance($name, $params);
-        array_pop($this->instanceContext);
-        return $instance;
+        return $this->newInstance($name, $params);
     }
 
     /**
@@ -74,8 +64,8 @@
     {
         $callParameters = array();
         if ($this->di->definitions->hasMethod($class, '__construct')
-            && (count($this->di->definitions->getMethodParameters($class, '__construct')) > 0)) {
-var_dump($this->di->definitions->getMethodParameters($class, '__construct'));
+            && (count($this->di->definitions->getMethodParameters($class, '__construct')) > 0)
+        ) {
             $callParameters = $this->resolveMethodParameters(
                 $class, '__construct', $params, true, $alias, true
             );
@@ -139,14 +129,8 @@
      */
     public function newInstance($name, array $params = array(), $isShared = true)
     {
-<<<<<<< HEAD
-        // localize dependencies (this also will serve as poka-yoke)
-        $definition      = $this->getDefinition();
-        $instanceManager = $this->getInstanceManager();
-=======
         $definition      = $this->definitions();
         $instanceManager = $this->instanceManager();
->>>>>>> 1a887c60
 
         if ($instanceManager->hasAlias($name)) {
             $class = $instanceManager->getClassFromAlias($name);
@@ -156,8 +140,6 @@
             $alias = null;
         }
 
-        array_push($this->instanceContext, array('NEW', $class, $alias));
-        
         if (!$definition->hasClass($class)) {
             $aliasMsg = ($alias) ? '(specified by alias ' . $alias . ') ' : '';
             throw new Exception\ClassNotFoundException(
@@ -182,32 +164,18 @@
 
         if ($injectionMethods) {
             foreach ($injectionMethods as $injectionMethod) {
-                $this->handleInjectionMethodForObject($object, $injectionMethod, $params, $alias);
+                $methodMetadata[] = $this->handleInjectionMethodForObject($class, $injectionMethod, $params, $alias);
             }
         }
 
-        // Methods for which we have configuration
-        $iConfig = ($instanceManager->hasAlias($alias) && $instanceManager->hasConfiguration($alias))
-            ? $instanceManager->getConfiguration($alias)
-            : $instanceManager->getConfiguration(get_class($object));
-
-        if ($iConfig['methods']) {
-            foreach ($iConfig['methods'] as $iConfigMethod => $iConfigMethodParams) {
-                // skip methods processed by handleInjectionMethodForObject
-                if (in_array($iConfigMethod, $injectionMethods) && $iConfigMethod !== '__construct') continue; 
-                call_user_func_array(array($object, $iConfigMethod), array_values($iConfigMethodParams));
+        if ($isShared) {
+            if ($params) {
+                $instanceManager->addSharedInstanceWithParameters($object, $name, $params);
+            } else {
+                $instanceManager->addSharedInstance($object, $name);
             }
         }
-        
-        if ($isShared) {
-            if ($params) {
-                $this->getInstanceManager()->addSharedInstanceWithParameters($object, $name, $params);
-            } else {
-                $this->getInstanceManager()->addSharedInstance($object, $name);
-            }
-        }
-        
-        array_pop($this->instanceContext);
+
         return $object;
     }
 }