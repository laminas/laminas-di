--- conflicted
+++ resolved
@@ -51,19 +51,6 @@
     /**
      * Constructor
      *
-<<<<<<< HEAD
-     * @param ConfigInterface|null             $config A custom configuration to utilize. An empty configuration
-     *                                         is used when null is passed or the parameter is omitted.
-     * @param ContainerInterface|null          $container The IoC container to retrieve dependency instances.
-     *                                         `Laminas\Di\DefaultContainer` is used when null is passed or the
-     *                                         parameter is omitted.
-     * @param DefinitionInterface|null         $definition A custom definition instance for creating
-     *                                         requested instances. The runtime definition is used when null is
-     *                                         passed or the parameter is omitted.
-     * @param DependencyResolverInterface|null $resolver A custom resolver instance to resolve dependencies.
-     *                                         The default resolver is used when null is passed
-     *                                         or the parameter is omitted.
-=======
      * @param ConfigInterface|null             $config A custom configuration to utilize. An empty configuration is used
      *                  when null is passed or the parameter is omitted.
      * @param ContainerInterface|null          $container The IoC container to retrieve dependency instances.
@@ -72,7 +59,6 @@
      *               instances. The runtime definition is used when null is passed or the parameter is omitted.
      * @param DependencyResolverInterface|null $resolver A custom resolver instance to resolve dependencies.
      *      The default resolver is used when null is passed or the parameter is omitted
->>>>>>> f927ac0d
      */
     public function __construct(
         ?ConfigInterface $config = null,
