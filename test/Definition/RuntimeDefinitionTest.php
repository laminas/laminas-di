--- conflicted
+++ resolved
@@ -154,13 +154,8 @@
     {
         $definition = new RuntimeDefinition();
 
-<<<<<<< HEAD
-        $this->assertTrue($definition->hasClass($className));
-        $this->assertSame(["__construct" => 3], $definition->getMethods($className));
-=======
         $this->assertSame([], $definition->getClasses());
         $definition->getClassDefinition($class);
         $this->assertEquals([$class], $definition->getClasses());
->>>>>>> caf46ff5
     }
 }