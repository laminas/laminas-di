<?php

namespace ZendTest\Di\Definition;

use Zend\Di\Definition\BuilderDefinition,
    Zend\Di\Definition\Builder,
    PHPUnit_Framework_TestCase as TestCase;

class BuilderDefinitionTest extends TestCase
{
    
    public function testBuilderImplementsDefinition()
    {
        $builder = new BuilderDefinition();
        $this->assertInstanceOf('Zend\Di\Definition\Definition', $builder);
    }
    
    public function testBuilderCanBuildClassWithMethods()
    {
        $class = new Builder\PhpClass();
        $class->setName('Foo');
        $class->addSuperType('Parent');
        
        $injectionMethod = new Builder\InjectionMethod();
        $injectionMethod->setName('injectBar');
        $injectionMethod->addParameter('bar', 'Bar');
        
        $class->addInjectionMethod($injectionMethod);
        
        $definition = new BuilderDefinition();
        $definition->addClass($class);
        
        $this->assertTrue($definition->hasClass('Foo'));
        $this->assertEquals('__construct', $definition->getInstantiator('Foo'));
        $this->assertContains('Parent', $definition->getClassSupertypes('Foo'));
<<<<<<< HEAD
        $this->assertTrue($definition->hasInjectionMethods('Foo'));
        $this->assertTrue($definition->hasInjectionMethod('Foo', 'injectBar'));
        $this->assertContains('injectBar', $definition->getInjectionMethods('Foo'));
        $this->assertEquals(array('bar' => array('Bar', false, true)), $definition->getInjectionMethodParameters('Foo', 'injectBar'));
=======
        $this->assertTrue($definition->hasMethods('Foo'));
        $this->assertTrue($definition->hasMethod('Foo', 'injectBar'));
        $this->assertContains('injectBar', $definition->getMethods('Foo'));
        $this->assertEquals(array('bar' => 'Bar'), $definition->getMethodParameters('Foo', 'injectBar'));
>>>>>>> 005baaf6
    }
    
    public function testBuilderCanBuildFromArray()
    {
        $ini = new \Zend\Config\Ini(__DIR__ . '/../_files/sample.ini', 'section-b');
        $iniAsArray = $ini->toArray();
        $definitionArray = $iniAsArray['di']['definitions'][1];
        unset($definitionArray['class']);
        
        $definition = new BuilderDefinition();
        $definition->createClassesFromArray($definitionArray);
        
        $this->assertTrue($definition->hasClass('My\DbAdapter'));
        $this->assertEquals('__construct', $definition->getInstantiator('My\DbAdapter'));
        $this->assertEquals(
<<<<<<< HEAD
            array('username' => array(null, false, null), 'password' => array(null, false, null)),
            $definition->getInjectionMethodParameters('My\DbAdapter', '__construct')
=======
            array('username' => null, 'password' => null),
            $definition->getMethodParameters('My\DbAdapter', '__construct')
>>>>>>> 005baaf6
            );
        
        $this->assertTrue($definition->hasClass('My\Mapper'));
        $this->assertEquals('__construct', $definition->getInstantiator('My\Mapper'));
        $this->assertEquals(
<<<<<<< HEAD
            array('dbAdapter' => array('My\DbAdapter', false, true)),
            $definition->getInjectionMethodParameters('My\Mapper', '__construct')
=======
            array('dbAdapter' => 'My\DbAdapter'),
            $definition->getMethodParameters('My\Mapper', '__construct')
>>>>>>> 005baaf6
            );
        
        $this->assertTrue($definition->hasClass('My\Repository'));
        $this->assertEquals('__construct', $definition->getInstantiator('My\Repository'));
        $this->assertEquals(
<<<<<<< HEAD
            array('mapper' => array('My\Mapper', false, true)),
            $definition->getInjectionMethodParameters('My\Repository', '__construct')
=======
            array('mapper' => 'My\Mapper'),
            $definition->getMethodParameters('My\Repository', '__construct')
>>>>>>> 005baaf6
            );
        
    }

    public function testCanCreateClassFromFluentInterface()
    {
        $builder = new BuilderDefinition();
        $class = $builder->createClass('Foo');

        $this->assertTrue($builder->hasClass('Foo'));
    }
    
    public function testCanCreateInjectionMethodsAndPopulateFromFluentInterface()
    {
        $builder = new BuilderDefinition();
        $foo     = $builder->createClass('Foo');
        $foo->setName('Foo');
        $foo->createInjectionMethod('setBar')
            ->addParameter('bar', 'Bar');
        $foo->createInjectionMethod('setConfig')
            ->addParameter('config', null);

        $this->assertTrue($builder->hasClass('Foo'));
        $this->assertTrue($builder->hasMethod('Foo', 'setBar'));
        $this->assertTrue($builder->hasMethod('Foo', 'setConfig'));

<<<<<<< HEAD
        $this->assertEquals(array('bar' => array('Bar', false, true)), $builder->getInjectionMethodParameters('Foo', 'setBar'));
        $this->assertEquals(array('config' => array(null, false, null)), $builder->getInjectionMethodParameters('Foo', 'setConfig'));
=======
        $this->assertEquals(array('bar' => 'Bar'), $builder->getMethodParameters('Foo', 'setBar'));
        $this->assertEquals(array('config' => null), $builder->getMethodParameters('Foo', 'setConfig'));
>>>>>>> 005baaf6
    }

    public function testBuilderCanSpecifyClassToUseWithCreateClass()
    {
        $builder = new BuilderDefinition();
        $this->assertEquals('Zend\Di\Definition\Builder\PhpClass', $builder->getClassBuilder());

        $builder->setClassBuilder('Foo');
        $this->assertEquals('Foo', $builder->getClassBuilder());
    }

    public function testClassBuilderCanSpecifyClassToUseWhenCreatingInjectionMethods()
    {
        $builder = new BuilderDefinition();
        $class   = $builder->createClass('Foo');

        $this->assertEquals('Zend\Di\Definition\Builder\InjectionMethod', $class->getMethodBuilder());

        $class->setMethodBuilder('Foo');
        $this->assertEquals('Foo', $class->getMethodBuilder());
    }
}<|MERGE_RESOLUTION|>--- conflicted
+++ resolved
@@ -33,17 +33,10 @@
         $this->assertTrue($definition->hasClass('Foo'));
         $this->assertEquals('__construct', $definition->getInstantiator('Foo'));
         $this->assertContains('Parent', $definition->getClassSupertypes('Foo'));
-<<<<<<< HEAD
-        $this->assertTrue($definition->hasInjectionMethods('Foo'));
-        $this->assertTrue($definition->hasInjectionMethod('Foo', 'injectBar'));
-        $this->assertContains('injectBar', $definition->getInjectionMethods('Foo'));
-        $this->assertEquals(array('bar' => array('Bar', false, true)), $definition->getInjectionMethodParameters('Foo', 'injectBar'));
-=======
         $this->assertTrue($definition->hasMethods('Foo'));
         $this->assertTrue($definition->hasMethod('Foo', 'injectBar'));
         $this->assertContains('injectBar', $definition->getMethods('Foo'));
         $this->assertEquals(array('bar' => 'Bar'), $definition->getMethodParameters('Foo', 'injectBar'));
->>>>>>> 005baaf6
     }
     
     public function testBuilderCanBuildFromArray()
@@ -59,37 +52,22 @@
         $this->assertTrue($definition->hasClass('My\DbAdapter'));
         $this->assertEquals('__construct', $definition->getInstantiator('My\DbAdapter'));
         $this->assertEquals(
-<<<<<<< HEAD
-            array('username' => array(null, false, null), 'password' => array(null, false, null)),
-            $definition->getInjectionMethodParameters('My\DbAdapter', '__construct')
-=======
             array('username' => null, 'password' => null),
             $definition->getMethodParameters('My\DbAdapter', '__construct')
->>>>>>> 005baaf6
             );
         
         $this->assertTrue($definition->hasClass('My\Mapper'));
         $this->assertEquals('__construct', $definition->getInstantiator('My\Mapper'));
         $this->assertEquals(
-<<<<<<< HEAD
-            array('dbAdapter' => array('My\DbAdapter', false, true)),
-            $definition->getInjectionMethodParameters('My\Mapper', '__construct')
-=======
             array('dbAdapter' => 'My\DbAdapter'),
             $definition->getMethodParameters('My\Mapper', '__construct')
->>>>>>> 005baaf6
             );
         
         $this->assertTrue($definition->hasClass('My\Repository'));
         $this->assertEquals('__construct', $definition->getInstantiator('My\Repository'));
         $this->assertEquals(
-<<<<<<< HEAD
-            array('mapper' => array('My\Mapper', false, true)),
-            $definition->getInjectionMethodParameters('My\Repository', '__construct')
-=======
             array('mapper' => 'My\Mapper'),
             $definition->getMethodParameters('My\Repository', '__construct')
->>>>>>> 005baaf6
             );
         
     }
@@ -116,13 +94,8 @@
         $this->assertTrue($builder->hasMethod('Foo', 'setBar'));
         $this->assertTrue($builder->hasMethod('Foo', 'setConfig'));
 
-<<<<<<< HEAD
-        $this->assertEquals(array('bar' => array('Bar', false, true)), $builder->getInjectionMethodParameters('Foo', 'setBar'));
-        $this->assertEquals(array('config' => array(null, false, null)), $builder->getInjectionMethodParameters('Foo', 'setConfig'));
-=======
         $this->assertEquals(array('bar' => 'Bar'), $builder->getMethodParameters('Foo', 'setBar'));
         $this->assertEquals(array('config' => null), $builder->getMethodParameters('Foo', 'setConfig'));
->>>>>>> 005baaf6
     }
 
     public function testBuilderCanSpecifyClassToUseWithCreateClass()
