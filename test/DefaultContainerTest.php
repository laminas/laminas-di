--- conflicted
+++ resolved
@@ -14,7 +14,6 @@
 use Laminas\Di\InjectorInterface;
 use PHPUnit\Framework\MockObject\MockObject;
 use PHPUnit\Framework\TestCase;
-use PHPUnit_Framework_MockObject_MockObject;
 use stdClass;
 
 use function uniqid;
@@ -25,11 +24,7 @@
 class DefaultContainerTest extends TestCase
 {
     /**
-<<<<<<< HEAD
-     * @return PHPUnit_Framework_MockObject_MockObject|InjectorInterface
-=======
      * @return MockObject|InjectorInterface
->>>>>>> f927ac0d
      */
     private function mockInjector()
     {
