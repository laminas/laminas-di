--- conflicted
+++ resolved
@@ -15,7 +15,6 @@
 use PHPUnit\Framework\Error\Deprecated as DeprecatedError;
 use PHPUnit\Framework\MockObject\MockBuilder;
 use PHPUnit\Framework\TestCase;
-use PHPUnit_Framework_MockObject_MockBuilder;
 use Psr\Container\ContainerInterface;
 
 use function restore_error_handler;
@@ -30,11 +29,7 @@
  */
 class ConfigFactoryTest extends TestCase
 {
-<<<<<<< HEAD
-    /** @var PHPUnit_Framework_MockObject_MockBuilder */
-=======
     /** @var MockBuilder */
->>>>>>> f927ac0d
     private $containerBuilder;
 
     protected function setUp(): void
