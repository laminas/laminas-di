--- conflicted
+++ resolved
@@ -4,11 +4,7 @@
         "Read more about it at https://getcomposer.org/doc/01-basic-usage.md#installing-dependencies",
         "This file is @generated automatically"
     ],
-<<<<<<< HEAD
-    "content-hash": "2fcc930f5074683aa794487b77c8c4b5",
-=======
-    "content-hash": "2518258d7c2a6e6f52972f5de17241ee",
->>>>>>> cf591bd3
+    "content-hash": "5f2f9dceac3d995a23e11e339362e2db",
     "packages": [
         {
             "name": "phpstan/phpstan-shim",
@@ -52,6 +48,7 @@
                 "MIT"
             ],
             "description": "PHPStan Phar distribution",
+            "abandoned": "phpstan/phpstan",
             "time": "2019-01-08T10:03:03+00:00"
         },
         {
@@ -227,6 +224,7 @@
             ],
             "description": "Promoting the interoperability of container objects (DIC, SL, etc.)",
             "homepage": "https://github.com/container-interop/container-interop",
+            "abandoned": "psr/container",
             "time": "2017-02-14T19:40:03+00:00"
         },
         {
