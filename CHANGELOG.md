# Changelog

All notable changes to this project will be documented in this file, in reverse chronological order by release.

<<<<<<< HEAD
## 3.2.0 - TBD
=======
## 3.1.3 - TBD
>>>>>>> b964b23f

### Added

- Nothing.

### Changed

- Nothing.

### Deprecated

- Nothing.

### Removed

<<<<<<< HEAD
- [#48](https://github.com/zendframework/zend-di/pull/48) removes support for zend-stdlib v2 releases.
=======
- Nothing.
>>>>>>> b964b23f

### Fixed

- Nothing.

## 3.1.2 - 2019-12-10

### Added

- [#56](https://github.com/zendframework/zend-di/pull/56) adds support for PHP 7.3 and 7.4.

### Changed

- Nothing.

### Deprecated

- Nothing.

### Removed

- Nothing.

### Fixed

- [#56](https://github.com/zendframework/zend-di/pull/56) fixes PHP 7.4 compatibility.

## 3.1.1 - 2019-01-15

### Added

- Nothing.

### Changed

- Nothing.

### Deprecated

- Nothing.

### Removed

- Nothing.

### Fixed

- [#49](https://github.com/zendframework/zend-di/pull/49) removes checking type of
  class/interface typehinted parameter.
- [#50](https://github.com/zendframework/zend-di/pull/50) fixes recognizing array values
  as exportable, so factories can be generated for default array values.

## 3.1.0 - 2018-10-23

### Added

- [#34](https://github.com/zendframework/zend-di/pull/34) adds the ability to pass a
  `Psr\Log\LoggerInterface` instance to the constructor of `Zend\Di\CodeGenerator\InjectorGenerator` 
  (e.g. `new InjectorGenerator($config, $resolver, $namespace, $logger)`)

- [#31](https://github.com/zendframework/zend-di/pull/31) adds the service
  factory `Zend\Di\Container\GeneratorFactory` for creating a
  `Zend\Di\CodeGenerator\InjectorGenerator` instance with zend-servicemanager.

- [#38](https://github.com/zendframework/zend-di/pull/38) adds `Zend\Di\Resolver\InjectionInterface` that defines the
  return type of `Zend\Di\Resolver\DependencyResolverInterface::resolveParameters()` to prepare a stable interface for 
  future releases. This will not affect you unless you have implemented a custom dependency resolver that returns other 
  items than `Zend\Di\Resolver\TypeInjection` or `Zend\Di\Resolver\ValueInjection`. In this case you need to change the 
  returned items to implement this interface.

- [#38](https://github.com/zendframework/zend-di/pull/38) adds parameter and return types to:
  - `Zend\Di\CodeGenerator\AutoloadGenerator`
  - `Zend\Di\CodeGenerator\FactoryGenerator`
  - `Zend\Di\CodeGenerator\InjectorGenerator` 

### Changed

- [#31](https://github.com/zendframework/zend-di/pull/31) adds the method
  `getOutputDirectory()` to `Zend\Di\CodeGenerator\GeneratorTrait`.

- [#31](https://github.com/zendframework/zend-di/pull/31) adds the method
  `getNamespace()` to `Zend\Di\CodeGenerator\InjectorGenerator`.

- [#37](https://github.com/zendframework/zend-di/pull/37) removes the use of `count()` 
  in `Zend\Di\CodeGenerator\FactoryGenerator::buildParametersCode()` to improve performance   

- [#38](https://github.com/zendframework/zend-di/pull/38) adds strictness to
  `Zend\Di\CodeGenerator\FactoryGenerator::generate()`:
  - Adds `string` return type.
  - Adds throw of `RuntimeException` on failures.  
  
- [#38](https://github.com/zendframework/zend-di/pull/38) removes inheritance of 
  `Zend\Di\Resolver\AbstractInjection`:
   - from `Zend\Di\Resolver\ValueInjection`
   - from `Zend\Di\Resolver\TypeInjection`
   
- [#38](https://github.com/zendframework/zend-di/pull/38) adds implementation of 
  `Zend\Di\Resolver\InjectionInterface`:
   - to `Zend\Di\Resolver\ValueInjection`
   - to `Zend\Di\Resolver\TypeInjection`
  
### Deprecated

- [#38](https://github.com/zendframework/zend-di/pull/38) deprecates `Zend\Di\Resolver\AbstractInjection`.
  in favour of `Zend\Di\Resolver\InjectionInterface`
  
- [#38](https://github.com/zendframework/zend-di/pull/38) deprecates `Zend\Di\Resolver\TypeInjection::getType`
  in favour of `__toString()`.
  
- [#38](https://github.com/zendframework/zend-di/pull/38) deprecates `Zend\Di\Resolver\ValueInjection::getValue()`
  in favour of `toValue()`.

### Removed

- [#38](https://github.com/zendframework/zend-di/pull/38) removes usage of `zend-code`

### Fixed

- [#36](https://github.com/zendframework/zend-di/pull/36) fixes incorrect 
  phpdocs in `Zend\Di\Injector`.

## 3.0.0 - 2017-11-30

### Added

- `Zend\Di\DefaultContainer` implementing `Psr\Container\ContainerInterface`:
  - Can act as a standalone IoC container.
  - Provides `build()` to be signature compatible with `Zend\ServiceManager\ServiceManager`.

- `Zend\Di\Injector` implementing `Zend\Di\InjectorInterface`
  - Designed to compose a `Psr\Container\ContainerInterface` implementation for
    purposes of resolving dependencies. By default, this is the `DefaultContainer`
    implementation.
  - Utilizes `Zend\Di\Resolver\DependencyResolverInterface` to resolve arguments
    to their types.

- PHP 7.1 type safety.

- Classes to wrap value and type injections.

- Support for zend-component-installer. This allows it to act as a standalone
  config-provider or zend-mvc module, and eliminates the need for
  zend-servicemanager-di.

- `Zend\Di\ConfigInterface` to allow providing custom configuration.

- Code generator for generating a pre-resolved injector and factories.

### Changed

- Renames `Zend\Di\DependencyInjectionInterface` to `Zend\Di\InjectorInterface`.
  It defines the injector to create new instances based on a class or alias
  name.
  - `newInstance()` changes to `create()`.
  - `has()` changes to `canCreate()`.
  - Removes `get()`.

- Moves strategies to resolve method parameters to `Zend\Di\Resolver`

### Deprecated

- Nothing

### Removed

- Support for PHP versions less than 7.1

- Support for HHVM.

- `Zend\Di\Defintion\CompilerDefinition` in favour of `Zend\Di\CodeGenerator`.

- `Zend\Di\InstanceManager`, `Zend\Di\ServiceLocator`, `Zend\Di\ServiceLocatorInterface`
  and `Zend\Di\LocatorInterface` in favor of `Psr\Container\ContainerInterface`.

- `Zend\Di\Di` is removed in favour of `Zend\Di\DefaultContainer`.

- `Zend\Di\DefinitionList`

- `Zend\Di\Definition\BuilderDefinition`

- `Zend\Di\Definition\ArrayDefinition`

- Parameters passed to `newInstance()` will only be used for constructing the
  requested class and no longer be forwarded to nested objects.

- `get()` no longer supports a `$parameters` array; `newInstance()` still does.

- Removed setter/method injections.

- Generators in `Zend\Di\ServiceLocator` in favor of `Zend\Di\CodeGenerator`.

### Fixed

- [#6](https://github.com/zendframework/zend-di/pull/6) Full ZF3 Compatibility.
- [#18](https://github.com/zendframework/zend-di/issues/18) DI Runtime Compiler
  Definition.

## 2.6.1 - 2016-04-25

### Added

- Adds all existing documentation and publishes it at
  https://zendframework.github.io/zend-di/

### Deprecated

- Nothing.

### Removed

- Nothing.

### Fixed

- [#3](https://github.com/zendframework/zend-di/pull/3) fixes how
  `InstanceManager::sharedInstancesWithParams()` behaves when multiple calls are
  made with different sets of parameters (it should return different instances
  in that situation).

## 2.6.0 - 2016-02-23

### Added

- [#16](https://github.com/zendframework/zend-di/pull/16) adds container-interop
  as a dependency, and updates the `LocatorInterface` to extend
  `Interop\Container\ContainerInterface`. This required adding the following
  methods:
  - `Zend\Di\Di::has()`
  - `Zend\Di\ServiceLocator::has()`

### Deprecated

- Nothing.

### Removed

- [#15](https://github.com/zendframework/zend-di/pull/15) and
  [#16](https://github.com/zendframework/zend-di/pull/16) remove most
  development dependencies, as the functionality could be reproduced with
  generic test assets or PHP built-in classes. These include:
  - zend-config
  - zend-db
  - zend-filter
  - zend-log
  - zend-mvc
  - zend-view
  - zend-servicemanager

### Fixed

- [#16](https://github.com/zendframework/zend-di/pull/16) updates the try/catch
  block in `Zend\Di\Di::resolveMethodParameters()` to catch container-interop
  exceptions instead of the zend-servicemanager-specific exception class. Since
  all zend-servicemanager exceptions derive from container-interop, this
  provides more flexibility in using any container-interop implementation as a
  peering container.<|MERGE_RESOLUTION|>--- conflicted
+++ resolved
@@ -2,31 +2,45 @@
 
 All notable changes to this project will be documented in this file, in reverse chronological order by release.
 
-<<<<<<< HEAD
 ## 3.2.0 - TBD
-=======
+
+### Added
+
+- Nothing.
+
+### Changed
+
+- Nothing.
+
+### Deprecated
+
+- Nothing.
+
+### Removed
+
+- [#48](https://github.com/zendframework/zend-di/pull/48) removes support for zend-stdlib v2 releases.
+
+### Fixed
+
+- Nothing.
+
 ## 3.1.3 - TBD
->>>>>>> b964b23f
-
-### Added
-
-- Nothing.
-
-### Changed
-
-- Nothing.
-
-### Deprecated
-
-- Nothing.
-
-### Removed
-
-<<<<<<< HEAD
-- [#48](https://github.com/zendframework/zend-di/pull/48) removes support for zend-stdlib v2 releases.
-=======
-- Nothing.
->>>>>>> b964b23f
+
+### Added
+
+- Nothing.
+
+### Changed
+
+- Nothing.
+
+### Deprecated
+
+- Nothing.
+
+### Removed
+
+- Nothing.
 
 ### Fixed
 
