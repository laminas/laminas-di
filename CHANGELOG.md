--- conflicted
+++ resolved
@@ -6,13 +6,8 @@
 
 ### Added
 
-<<<<<<< HEAD
-- [#48](https://github.com/zendframework/zend-di/pull/48) adds support for PHP 7.3.
 - [#51](https://github.com/zendframework/zend-di/pull/51) adds `Zend\Di\GeneratedInjectorDelegator` to decorate the
   default injector with an AoT generated one.
-=======
-- Nothing.
->>>>>>> f3bf8300
 
 ### Changed
 
