# Changelog

All notable changes to this project will be documented in this file, in reverse chronological order by release.

## 3.1.1 - TBD

### Added

- Nothing.

### Changed

- Nothing.

### Deprecated

- Nothing.

### Removed

- Nothing.

### Fixed

<<<<<<< HEAD
- [#49](https://github.com/zendframework/zend-di/pull/49) removes checking type of
  class/interface typehinted parameter.
=======
- [#50](https://github.com/zendframework/zend-di/pull/50) fixes recognizing array values
  as exportable, so factories can be generated for default array values.
>>>>>>> aa22a5cb

## 3.1.0 - 2018-10-23

### Added

- [#34](https://github.com/zendframework/zend-di/pull/34) adds the ability to pass a
  `Psr\Log\LoggerInterface` instance to the constructor of `Zend\Di\CodeGenerator\InjectorGenerator` 
  (e.g. `new InjectorGenerator($config, $resolver, $namespace, $logger)`)

- [#31](https://github.com/zendframework/zend-di/pull/31) adds the service
  factory `Zend\Di\Container\GeneratorFactory` for creating a
  `Zend\Di\CodeGenerator\InjectorGenerator` instance with zend-servicemanager.

- [#38](https://github.com/zendframework/zend-di/pull/38) adds `Zend\Di\Resolver\InjectionInterface` that defines the
  return type of `Zend\Di\Resolver\DependencyResolverInterface::resolveParameters()` to prepare a stable interface for 
  future releases. This will not affect you unless you have implemented a custom dependency resolver that returns other 
  items than `Zend\Di\Resolver\TypeInjection` or `Zend\Di\Resolver\ValueInjection`. In this case you need to change the 
  returned items to implement this interface.

- [#38](https://github.com/zendframework/zend-di/pull/38) adds parameter and return types to:
  - `Zend\Di\CodeGenerator\AutoloadGenerator`
  - `Zend\Di\CodeGenerator\FactoryGenerator`
  - `Zend\Di\CodeGenerator\InjectorGenerator` 

### Changed

- [#31](https://github.com/zendframework/zend-di/pull/31) adds the method
  `getOutputDirectory()` to `Zend\Di\CodeGenerator\GeneratorTrait`.

- [#31](https://github.com/zendframework/zend-di/pull/31) adds the method
  `getNamespace()` to `Zend\Di\CodeGenerator\InjectorGenerator`.

- [#37](https://github.com/zendframework/zend-di/pull/37) removes the use of `count()` 
  in `Zend\Di\CodeGenerator\FactoryGenerator::buildParametersCode()` to improve performance   

- [#38](https://github.com/zendframework/zend-di/pull/38) adds strictness to
  `Zend\Di\CodeGenerator\FactoryGenerator::generate()`:
  - Adds `string` return type.
  - Adds throw of `RuntimeException` on failures.  
  
- [#38](https://github.com/zendframework/zend-di/pull/38) removes inheritance of 
  `Zend\Di\Resolver\AbstractInjection`:
   - from `Zend\Di\Resolver\ValueInjection`
   - from `Zend\Di\Resolver\TypeInjection`
   
- [#38](https://github.com/zendframework/zend-di/pull/38) adds implementation of 
  `Zend\Di\Resolver\InjectionInterface`:
   - to `Zend\Di\Resolver\ValueInjection`
   - to `Zend\Di\Resolver\TypeInjection`
  
### Deprecated

- [#38](https://github.com/zendframework/zend-di/pull/38) deprecates `Zend\Di\Resolver\AbstractInjection`.
  in favour of `Zend\Di\Resolver\InjectionInterface`
  
- [#38](https://github.com/zendframework/zend-di/pull/38) deprecates `Zend\Di\Resolver\TypeInjection::getType`
  in favour of `__toString()`.
  
- [#38](https://github.com/zendframework/zend-di/pull/38) deprecates `Zend\Di\Resolver\ValueInjection::getValue()`
  in favour of `toValue()`.

### Removed

- [#38](https://github.com/zendframework/zend-di/pull/38) removes usage of `zend-code`

### Fixed

- [#36](https://github.com/zendframework/zend-di/pull/36) fixes incorrect 
  phpdocs in `Zend\Di\Injector`.

## 3.0.0 - 2017-11-30

### Added

- `Zend\Di\DefaultContainer` implementing `Psr\Container\ContainerInterface`:
  - Can act as a standalone IoC container.
  - Provides `build()` to be signature compatible with `Zend\ServiceManager\ServiceManager`.

- `Zend\Di\Injector` implementing `Zend\Di\InjectorInterface`
  - Designed to compose a `Psr\Container\ContainerInterface` implementation for
    purposes of resolving dependencies. By default, this is the `DefaultContainer`
    implementation.
  - Utilizes `Zend\Di\Resolver\DependencyResolverInterface` to resolve arguments
    to their types.

- PHP 7.1 type safety.

- Classes to wrap value and type injections.

- Support for zend-component-installer. This allows it to act as a standalone
  config-provider or zend-mvc module, and eliminates the need for
  zend-servicemanager-di.

- `Zend\Di\ConfigInterface` to allow providing custom configuration.

- Code generator for generating a pre-resolved injector and factories.

### Changed

- Renames `Zend\Di\DependencyInjectionInterface` to `Zend\Di\InjectorInterface`.
  It defines the injector to create new instances based on a class or alias
  name.
  - `newInstance()` changes to `create()`.
  - `has()` changes to `canCreate()`.
  - Removes `get()`.

- Moves strategies to resolve method parameters to `Zend\Di\Resolver`

### Deprecated

- Nothing

### Removed

- Support for PHP versions less than 7.1

- Support for HHVM.

- `Zend\Di\Defintion\CompilerDefinition` in favour of `Zend\Di\CodeGenerator`.

- `Zend\Di\InstanceManager`, `Zend\Di\ServiceLocator`, `Zend\Di\ServiceLocatorInterface`
  and `Zend\Di\LocatorInterface` in favor of `Psr\Container\ContainerInterface`.

- `Zend\Di\Di` is removed in favour of `Zend\Di\DefaultContainer`.

- `Zend\Di\DefinitionList`

- `Zend\Di\Definition\BuilderDefinition`

- `Zend\Di\Definition\ArrayDefinition`

- Parameters passed to `newInstance()` will only be used for constructing the
  requested class and no longer be forwarded to nested objects.

- `get()` no longer supports a `$parameters` array; `newInstance()` still does.

- Removed setter/method injections.

- Generators in `Zend\Di\ServiceLocator` in favor of `Zend\Di\CodeGenerator`.

### Fixed

- [#6](https://github.com/zendframework/zend-di/pull/6) Full ZF3 Compatibility.
- [#18](https://github.com/zendframework/zend-di/issues/18) DI Runtime Compiler
  Definition.

## 2.6.1 - 2016-04-25

### Added

- Adds all existing documentation and publishes it at
  https://zendframework.github.io/zend-di/

### Deprecated

- Nothing.

### Removed

- Nothing.

### Fixed

- [#3](https://github.com/zendframework/zend-di/pull/3) fixes how
  `InstanceManager::sharedInstancesWithParams()` behaves when multiple calls are
  made with different sets of parameters (it should return different instances
  in that situation).

## 2.6.0 - 2016-02-23

### Added

- [#16](https://github.com/zendframework/zend-di/pull/16) adds container-interop
  as a dependency, and updates the `LocatorInterface` to extend
  `Interop\Container\ContainerInterface`. This required adding the following
  methods:
  - `Zend\Di\Di::has()`
  - `Zend\Di\ServiceLocator::has()`

### Deprecated

- Nothing.

### Removed

- [#15](https://github.com/zendframework/zend-di/pull/15) and
  [#16](https://github.com/zendframework/zend-di/pull/16) remove most
  development dependencies, as the functionality could be reproduced with
  generic test assets or PHP built-in classes. These include:
  - zend-config
  - zend-db
  - zend-filter
  - zend-log
  - zend-mvc
  - zend-view
  - zend-servicemanager

### Fixed

- [#16](https://github.com/zendframework/zend-di/pull/16) updates the try/catch
  block in `Zend\Di\Di::resolveMethodParameters()` to catch container-interop
  exceptions instead of the zend-servicemanager-specific exception class. Since
  all zend-servicemanager exceptions derive from container-interop, this
  provides more flexibility in using any container-interop implementation as a
  peering container.<|MERGE_RESOLUTION|>--- conflicted
+++ resolved
@@ -22,13 +22,10 @@
 
 ### Fixed
 
-<<<<<<< HEAD
 - [#49](https://github.com/zendframework/zend-di/pull/49) removes checking type of
   class/interface typehinted parameter.
-=======
 - [#50](https://github.com/zendframework/zend-di/pull/50) fixes recognizing array values
   as exportable, so factories can be generated for default array values.
->>>>>>> aa22a5cb
 
 ## 3.1.0 - 2018-10-23
 
