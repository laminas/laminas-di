--- conflicted
+++ resolved
@@ -14,46 +14,18 @@
 env:
   global:
     - COMPOSER_ARGS="--no-interaction"
-<<<<<<< HEAD
     - COVERAGE_DEPS="satooshi/php-coveralls"
-    - LEGACY_DEPS="phpunit/phpunit"
-=======
-    - SITE_URL="https://zendframework.github.io/zend-di"
-    - GH_USER_NAME="Matthew Weier O'Phinney"
-    - GH_USER_EMAIL="matthew@weierophinney.net"
-    - GH_REF="github.com/zendframework/zend-di.git"
-    - secure: "nhJ+hLBlGBu5P8udHwGk5eF6mUKubWF5ID+FXHcP86puQzprYIR7Trdv2u4N9M5AKTPKg3Me1QFqR2WgbNyyVWrtyGovCOAFMeZiMBExpNXONoVaAXGlsXCZe6a85Wn54HXeBjuJMKDNlt6LiJqteMf0axyk44h1V/rTbWK5ALKPy2kuILLZgVyEYtwVmrELBduvqR3uHx5PjuGCeJP8LOICuuu7m2JBhWqUBse89vYqhalvXsIButjSrxPmwgSpjOt7zksf//5HwoY1A83+cb6LfR/ZBe1bOgLtfjBBtYyjwL3DsnYPWecfd4qgO69oHT5ZhxOfzLxjSlvtPK0SrH8WEIcFjUnpcGeqyOnydq7HgEC9J6Fnq1VwKLI2VbM/+qQQqvlVDYAQuXvb/YG0sV0x0ad9zEtJ7QPOY8C6ygGm41+lERd39VzQqq5w8IkjXeUAhWzX+ts7w2aIZ3uPYCHoqmvV9DK44/fkmtFHsJU9guDcW1GU/QT91DGVSNMP0qZsZmw6H/kQtDH672GM4xQzv2FgIyqzSY0oggQwtG5y1XkPCr+X2VsSvtTXuihi+ru9g7iqEXU+2aUOyMfB3xnZQ5qiiQUpaatWO/KzRfp/h3b7InPne+nYTrCDfkjJ8N6bypkXv8D6EC/a4zK3XaaMyn0rQ4yPcd99BjHRIOs="
->>>>>>> caf46ff5
 
 matrix:
   include:
-<<<<<<< HEAD
-    - php: 5.6
-      env:
-        - DEPS=lowest
-    - php: 5.6
-      env:
-        - DEPS=locked
-        - TEST_COVERAGE=true
-    - php: 5.6
-      env:
-        - DEPS=latest
-    - php: 7
-      env:
-        - DEPS=lowest
-    - php: 7
-      env:
-        - DEPS=locked
-        - CHECK_CS=true
-    - php: 7
-      env:
-        - DEPS=latest
     - php: 7.1
       env:
         - DEPS=lowest
     - php: 7.1
       env:
         - DEPS=locked
+        - TEST_COVERAGE=true
+        - CHECK_CS=true
     - php: 7.1
       env:
         - DEPS=latest
@@ -66,57 +38,19 @@
     - php: 7.2
       env:
         - DEPS=latest
-    - php: hhvm
-      env:
-        - DEPS=lowest
-    - php: hhvm
-      env:
-        - DEPS=locked
-    - php: hhvm
-      env:
-        - DEPS=latest
-  allow_failures:
-    - php: hhvm
-=======
-    - php: 7.1
-      env:
-        - DEPS=lowest
-    - php: 7.1
-      env:
-        - DEPS=locked
-        - CHECK_CS=true
-        - TEST_COVERAGE=true
-        - PATH="$HOME/.local/bin:$PATH"
-    - php: 7.1
-      env:
-        - DEPS=latest
->>>>>>> caf46ff5
 
 notifications:
   email: false
 
 before_install:
-<<<<<<< HEAD
   - if [[ $TEST_COVERAGE != 'true' && "$(php --version | grep xdebug -ci)" -ge 1 ]]; then phpenv config-rm xdebug.ini || return 0 ; fi
 
 install:
   - travis_retry composer install $COMPOSER_ARGS --ignore-platform-reqs
-  - if [[ $TRAVIS_PHP_VERSION =~ ^5.6 ]]; then travis_retry composer update $COMPOSER_ARGS --with-dependencies $LEGACY_DEPS ; fi
   - if [[ $DEPS == 'latest' ]]; then travis_retry composer update $COMPOSER_ARGS ; fi
   - if [[ $DEPS == 'lowest' ]]; then travis_retry composer update --prefer-lowest --prefer-stable $COMPOSER_ARGS ; fi
   - if [[ $TEST_COVERAGE == 'true' ]]; then travis_retry composer require --dev $COMPOSER_ARGS satooshi/php-coveralls:^1.0 ; fi
   - stty cols 120 && composer show
-=======
-  - travis_retry composer self-update
-  - if [[ $TRAVIS_PHP_VERSION != "hhvm" && $TEST_COVERAGE != 'true' ]]; then phpenv config-rm xdebug.ini ; fi
-
-install:
-  - if [[ $DEPS == 'latest' ]]; then travis_retry composer update $COMPOSER_ARGS ; fi
-  - if [[ $DEPS == 'lowest' ]]; then travis_retry composer update --prefer-lowest --prefer-stable $COMPOSER_ARGS ; fi
-  - if [[ $TEST_COVERAGE == 'true' ]]; then travis_retry composer require --dev $COMPOSER_ARGS satooshi/php-coveralls:^1.0 ; fi
-  - travis_retry composer install $COMPOSER_ARGS
-  - composer show
->>>>>>> caf46ff5
 
 script:
   - if [[ $TEST_COVERAGE == 'true' ]]; then composer test-coverage ; else composer test ; fi
