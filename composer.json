{
    "name" : "zendframework/zend-di",
    "description" : " ",
    "require" : {
        "php" : "^7.1",
        "psr/container" : "^1.0",
        "zendframework/zend-stdlib" : "^2.7 || ^3.0"
    },
    "require-dev" : {
        "phpunit/PHPUnit" : "^6.0",
        "zendframework/zend-code" : "^2.6 || ^3.0",
        "zendframework/zend-servicemanager" : "^3.0",
        "zendframework/zend-coding-standard": "^1.0"
    },
    "conflict": {
        "zendframework/zend-servicemanager-di": "*"
    },
    "license" : "BSD-3-Clause",
    "keywords" : [
        "zf2",
        "di"
    ],
    "autoload-dev" : {
        "psr-4" : {
            "ZendTest\\Di\\" : "test/"
        }
    },
<<<<<<< HEAD
    "require": {
        "php": "^5.6 || ^7.0",
        "container-interop/container-interop": "^1.1",
        "zendframework/zend-code": "^2.6 || ^3.0",
        "zendframework/zend-stdlib": "^2.7 || ^3.0"
    },
    "require-dev": {
        "phpunit/PHPUnit": "^4.8",
        "zendframework/zend-coding-standard": "~1.0.0"
    },
    "minimum-stability": "dev",
    "prefer-stable": true,
    "extra": {
        "branch-alias": {
            "dev-master": "2.6-dev",
            "dev-develop": "2.7-dev"
=======
    "extra" : {
        "branch-alias" : {
            "dev-master" : "2.6-dev",
            "dev-develop" : "2.7-dev"
        },
        "zf" : {
            "component" : "Zend\\Di",
            "config-provider" : "Zend\\Di\\ConfigProvider"
>>>>>>> caf46ff5
        }
    },
    "minimum-stability" : "dev",
    "autoload" : {
        "psr-4" : {
            "Zend\\Di\\" : "src/"
        }
    },
<<<<<<< HEAD
=======
    "suggest" : {
        "zendframework/zend-servicemanager" : "An IoC container without auto wiring capabilities",
        "zendframework/zend-code" : "Required if you want to generate code"
    },
    "homepage" : "https://github.com/zendframework/zend-di",
    "prefer-stable" : true,
>>>>>>> caf46ff5
    "scripts": {
        "check": [
            "@cs-check",
            "@test"
        ],
<<<<<<< HEAD
        "cs-check": "phpcs",
        "cs-fix": "phpcbf",
        "test": "phpunit --colors=always",
        "test-coverage": "phpunit --colors=always --coverage-clover clover.xml",
        "upload-coverage": "coveralls -v"
=======
        "upload-coverage": "coveralls -v",
        "cs-check": "phpcs",
        "cs-fix": "phpcbf",
        "test": "phpunit --colors=always",
        "test-coverage": "phpunit --colors=always --coverage-clover clover.xml"
>>>>>>> caf46ff5
    }
}<|MERGE_RESOLUTION|>--- conflicted
+++ resolved
@@ -1,91 +1,68 @@
 {
     "name" : "zendframework/zend-di",
-    "description" : " ",
+    "description" : "Automated dependency injection and instance manager.",
+    "license" : "BSD-3-Clause",
+    "keywords" : [
+        "zf",
+        "zendframework",
+        "di",
+        "psr-11"
+    ],
+    "support": {
+        "docs": "https://docs.zendframework.com/zend-di/",
+        "issues": "https://github.com/zendframework/zend-di/issues",
+        "source": "https://github.com/zendframework/zend-di",
+        "rss": "https://github.com/{org}/zend-di/releases.atom",
+        "slack": "https://zendframework-slack.herokuapp.com",
+        "forum": "https://discourse.zendframework.com/c/questions/components"
+    },
+    "extra": {
+        "branch-alias": {
+            "dev-master": "2.6-dev",
+            "dev-develop": "3.0-dev"
+        },
+        "zf" : {
+            "component" : "Zend\\Di",
+            "config-provider" : "Zend\\Di\\ConfigProvider"
+        }
+    },
     "require" : {
         "php" : "^7.1",
         "psr/container" : "^1.0",
         "zendframework/zend-stdlib" : "^2.7 || ^3.0"
     },
     "require-dev" : {
-        "phpunit/PHPUnit" : "^6.0",
+        "phpunit/phpunit" : "^6.3",
         "zendframework/zend-code" : "^2.6 || ^3.0",
         "zendframework/zend-servicemanager" : "^3.0",
-        "zendframework/zend-coding-standard": "^1.0"
+        "zendframework/zend-coding-standard": "~1.0.0"
     },
     "conflict": {
         "zendframework/zend-servicemanager-di": "*"
     },
-    "license" : "BSD-3-Clause",
-    "keywords" : [
-        "zf2",
-        "di"
-    ],
+    "suggest" : {
+        "zendframework/zend-servicemanager" : "An IoC container without auto wiring capabilities",
+        "zendframework/zend-code" : "Required if you want to generate code"
+    },
+    "autoload" : {
+        "psr-4" : {
+            "Zend\\Di\\" : "src/"
+        }
+    },
     "autoload-dev" : {
         "psr-4" : {
             "ZendTest\\Di\\" : "test/"
         }
     },
-<<<<<<< HEAD
-    "require": {
-        "php": "^5.6 || ^7.0",
-        "container-interop/container-interop": "^1.1",
-        "zendframework/zend-code": "^2.6 || ^3.0",
-        "zendframework/zend-stdlib": "^2.7 || ^3.0"
-    },
-    "require-dev": {
-        "phpunit/PHPUnit": "^4.8",
-        "zendframework/zend-coding-standard": "~1.0.0"
-    },
-    "minimum-stability": "dev",
-    "prefer-stable": true,
-    "extra": {
-        "branch-alias": {
-            "dev-master": "2.6-dev",
-            "dev-develop": "2.7-dev"
-=======
-    "extra" : {
-        "branch-alias" : {
-            "dev-master" : "2.6-dev",
-            "dev-develop" : "2.7-dev"
-        },
-        "zf" : {
-            "component" : "Zend\\Di",
-            "config-provider" : "Zend\\Di\\ConfigProvider"
->>>>>>> caf46ff5
-        }
-    },
-    "minimum-stability" : "dev",
-    "autoload" : {
-        "psr-4" : {
-            "Zend\\Di\\" : "src/"
-        }
-    },
-<<<<<<< HEAD
-=======
-    "suggest" : {
-        "zendframework/zend-servicemanager" : "An IoC container without auto wiring capabilities",
-        "zendframework/zend-code" : "Required if you want to generate code"
-    },
-    "homepage" : "https://github.com/zendframework/zend-di",
-    "prefer-stable" : true,
->>>>>>> caf46ff5
     "scripts": {
         "check": [
             "@cs-check",
             "@test"
         ],
-<<<<<<< HEAD
         "cs-check": "phpcs",
         "cs-fix": "phpcbf",
         "test": "phpunit --colors=always",
         "test-coverage": "phpunit --colors=always --coverage-clover clover.xml",
         "upload-coverage": "coveralls -v"
-=======
-        "upload-coverage": "coveralls -v",
-        "cs-check": "phpcs",
-        "cs-fix": "phpcbf",
-        "test": "phpunit --colors=always",
-        "test-coverage": "phpunit --colors=always --coverage-clover clover.xml"
->>>>>>> caf46ff5
     }
 }