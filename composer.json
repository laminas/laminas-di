{
    "name": "zendframework/zend-di",
    "description": " ",
    "license": "BSD-3-Clause",
    "keywords": [
        "zf2",
        "di"
    ],
    "homepage": "https://github.com/zendframework/zend-di",
    "autoload": {
        "psr-4": {
            "Zend\\Di\\": "src/"
        }
    },
    "require": {
        "php": "^5.6 || ^7.0",
        "container-interop/container-interop": "^1.1",
        "zendframework/zend-code": "^2.6 || ^3.0",
        "zendframework/zend-stdlib": "^2.7 || ^3.0"
    },
    "require-dev": {
<<<<<<< HEAD
        "fabpot/php-cs-fixer": "1.7.*",
        "phpunit/PHPUnit": "^4.8"
=======
        "phpunit/PHPUnit": "~4.0",
        "zendframework/zend-coding-standard": "~1.0.0"
>>>>>>> e2fef6ca
    },
    "minimum-stability": "dev",
    "prefer-stable": true,
    "extra": {
        "branch-alias": {
            "dev-master": "2.6-dev",
            "dev-develop": "2.7-dev"
        }
    },
    "autoload-dev": {
        "psr-4": {
            "ZendTest\\Di\\": "test/"
        }
    },
    "scripts": {
        "check": [
            "@cs-check",
            "@test"
        ],
<<<<<<< HEAD
        "upload-coverage": "coveralls -v",
        "cs-check": "php-cs-fixer --version && php-cs-fixer fix -v --diff --dry-run",
        "cs-fix": "php-cs-fixer fix -v",
        "test": "phpunit --colors=always",
        "test-coverage": "phpunit --colors=always --coverage-clover clover.xml"
=======
        "cs-check": "phpcs",
        "cs-fix": "phpcbf",
        "test": "phpunit --colors=always",
        "test-coverage": "phpunit --colors=always --coverage-clover clover.xml",
        "upload-coverage": "coveralls -v"
>>>>>>> e2fef6ca
    }
}<|MERGE_RESOLUTION|>--- conflicted
+++ resolved
@@ -19,13 +19,8 @@
         "zendframework/zend-stdlib": "^2.7 || ^3.0"
     },
     "require-dev": {
-<<<<<<< HEAD
-        "fabpot/php-cs-fixer": "1.7.*",
-        "phpunit/PHPUnit": "^4.8"
-=======
-        "phpunit/PHPUnit": "~4.0",
+        "phpunit/PHPUnit": "^4.8",
         "zendframework/zend-coding-standard": "~1.0.0"
->>>>>>> e2fef6ca
     },
     "minimum-stability": "dev",
     "prefer-stable": true,
@@ -45,18 +40,10 @@
             "@cs-check",
             "@test"
         ],
-<<<<<<< HEAD
-        "upload-coverage": "coveralls -v",
-        "cs-check": "php-cs-fixer --version && php-cs-fixer fix -v --diff --dry-run",
-        "cs-fix": "php-cs-fixer fix -v",
-        "test": "phpunit --colors=always",
-        "test-coverage": "phpunit --colors=always --coverage-clover clover.xml"
-=======
         "cs-check": "phpcs",
         "cs-fix": "phpcbf",
         "test": "phpunit --colors=always",
         "test-coverage": "phpunit --colors=always --coverage-clover clover.xml",
         "upload-coverage": "coveralls -v"
->>>>>>> e2fef6ca
     }
 }